--- conflicted
+++ resolved
@@ -29,8 +29,6 @@
     after_columns_were_processed: Callable | None = None,
     is_new_collection: bool = False,
 ) -> list[CollectionItem]:
-<<<<<<< HEAD
-=======
     """
     Executes a search task on a given data collection.
 
@@ -44,7 +42,6 @@
     Returns:
         list[CollectionItem]: A list of collection items resulting from the search task.
     """
->>>>>>> e7ac3bd7
     if not is_new_collection:
         exit_search_mode(collection, "_default")
 
