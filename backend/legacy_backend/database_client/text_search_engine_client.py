--- conflicted
+++ resolved
@@ -210,10 +210,7 @@
 
         run_in_batches_without_result(list(zip(ids, payloads)), 512, upsert_batch)
 
-<<<<<<< HEAD
-    def remove_items(self, dataset_id: str, primary_key_field: str, item_pks: list[str]):
-        pass
-=======
+
     def remove_items(self, dataset: DotDict | Dataset, item_ids: list[str]):
         if dataset.source_plugin == SourcePlugin.REMOTE_DATASET:
             return use_remote_db(
@@ -226,7 +223,6 @@
         index_name = dataset.actual_database_name
         response = self.client.delete_by_query(index=index_name, body=body)
         logging.warning(f"Deleted items from text search engine: {response}")
->>>>>>> e7ac3bd7
 
     def get_items_by_ids(self, dataset: DotDict, ids: Iterable[str], fields: Iterable[str]) -> list:
         if dataset.source_plugin == SourcePlugin.REMOTE_DATASET:
@@ -448,10 +444,6 @@
                     query_filter["bool"]["must"].append({"match_phrase": {filter_.field: filter_.value}})
             elif filter_.operator == "does_not_contain":
                 query_filter["bool"]["must_not"].append({"match_phrase": {filter_.field: filter_.value}})
-<<<<<<< HEAD
-                query_filter["bool"]["must_not"].append({"match_phrase": {filter_.field: filter_.value}})
-=======
->>>>>>> e7ac3bd7
             elif filter_.operator in ("is", "is_not"):
                 # Note: also works to check if a given element is in an array of the document
                 query_filter["bool"]["must" if filter_.operator == "is" else "must_not"].append(
