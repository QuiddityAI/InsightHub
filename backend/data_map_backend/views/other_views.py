--- conflicted
+++ resolved
@@ -122,16 +122,12 @@
 
     # restrict some domains to certain organizations:
     hostname = request.META.get("HTTP_HOST")
-<<<<<<< HEAD
     hostnames_that_show_all_orgs = [
         "localhost:55140",
         "home-server:55140",
         "feldberg.absclust.com",
         "backend-staging-at:55125",
     ]
-=======
-    hostnames_that_show_all_orgs = ["home-server:55140", "feldberg.absclust.com", "www.luminosus.org:55140"]
->>>>>>> 3871971c
     hostnames_that_show_all_orgs += os.environ.get("HOSTNAMES_THAT_SHOW_ALL_ORGANIZATIONS", "").split(",")
 
     if hostname not in hostnames_that_show_all_orgs and not hostname.startswith(("localhost", "127.0.0.1")):
