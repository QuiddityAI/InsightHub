--- conflicted
+++ resolved
@@ -123,10 +123,6 @@
     # restrict some domains to certain organizations:
     hostname = request.META.get("HTTP_HOST")
     hostnames_that_show_all_orgs = [
-<<<<<<< HEAD
-        "localhost:55140",
-=======
->>>>>>> e7ac3bd7
         "home-server:55140",
         "feldberg.absclust.com",
         "backend-staging-at:55125",
