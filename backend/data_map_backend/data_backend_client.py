import os
from typing import Iterable

import requests

DATA_BACKEND_HOST = os.getenv("data_backend_host", "http://localhost:55123")

BACKEND_AUTHENTICATION_SECRET = os.getenv("BACKEND_AUTHENTICATION_SECRET", "not_set")


def get_data_backend_health():
    url = DATA_BACKEND_HOST + "/data_backend/health"
    headers = {
        "Authorization": f"{BACKEND_AUTHENTICATION_SECRET}",
    }
    result = requests.get(url, timeout=0.1, headers=headers)
    return result.status_code == 200


def get_data_backend_database_health():
    url = DATA_BACKEND_HOST + "/data_backend/db_health"
    headers = {
        "Authorization": f"{BACKEND_AUTHENTICATION_SECRET}",
    }
    result = requests.get(url, timeout=0.7, headers=headers)
    return result.status_code == 200


def get_item_by_id(dataset_id: int, item_id: str, fields: Iterable[str]):
    url = DATA_BACKEND_HOST + f"/data_backend/document/details_by_id"
    data = {
        "dataset_id": dataset_id,
        "item_id": item_id,
        "fields": fields,
    }
    result = requests.post(url, json=data)
    result.raise_for_status()
    return result.json()


def get_global_question_context(search_settings: dict):
    url = DATA_BACKEND_HOST + f"/data_backend/global_question_context"
    data = {
        "search_settings": search_settings,
    }
    headers = {
        "Authorization": f"{BACKEND_AUTHENTICATION_SECRET}",
    }
    result = requests.post(url, json=data, headers=headers)
    result.raise_for_status()
    return result.json()["context"]


def get_item_question_context(
    dataset_id: int,
    item_id: str,
    source_fields: list[str],
    question: str,
    max_characters_per_field: int | None = 5000,
    max_total_characters: int | None = None,
):
    url = DATA_BACKEND_HOST + f"/data_backend/item_question_context"
    data = {
        "dataset_id": dataset_id,
        "item_id": item_id,
        "source_fields": source_fields,
        "question": question,
        "max_characters_per_field": max_characters_per_field,
        "max_total_characters": max_total_characters,
    }
    headers = {
        "Authorization": f"{BACKEND_AUTHENTICATION_SECRET}",
    }
    result = requests.post(url, json=data, headers=headers)
    result.raise_for_status()
    return result.json()["context"]


def delete_dataset_content(dataset_id: int):
    url = DATA_BACKEND_HOST + f"/data_backend/delete_dataset_content"
<<<<<<< HEAD
    data = {
        "dataset_id": dataset_id,
    }
    headers = {
        "Authorization": f"{BACKEND_AUTHENTICATION_SECRET}",
    }
    response = requests.post(url, json=data, headers=headers)
    response.raise_for_status()

def remove_items(dataset_id: int, item_ids: list[str]):
    url = DATA_BACKEND_HOST + f'/data_backend/remove_items'
    data = {
        'dataset_id': dataset_id,
        'item_ids': item_ids,
=======
    data = {
        "dataset_id": dataset_id,
>>>>>>> e7ac3bd7
    }
    headers = {
        "Authorization": f"{BACKEND_AUTHENTICATION_SECRET}",
    }
    response = requests.post(url, json=data, headers=headers)
    response.raise_for_status()<|MERGE_RESOLUTION|>--- conflicted
+++ resolved
@@ -78,7 +78,6 @@
 
 def delete_dataset_content(dataset_id: int):
     url = DATA_BACKEND_HOST + f"/data_backend/delete_dataset_content"
-<<<<<<< HEAD
     data = {
         "dataset_id": dataset_id,
     }
@@ -86,20 +85,4 @@
         "Authorization": f"{BACKEND_AUTHENTICATION_SECRET}",
     }
     response = requests.post(url, json=data, headers=headers)
-    response.raise_for_status()
-
-def remove_items(dataset_id: int, item_ids: list[str]):
-    url = DATA_BACKEND_HOST + f'/data_backend/remove_items'
-    data = {
-        'dataset_id': dataset_id,
-        'item_ids': item_ids,
-=======
-    data = {
-        "dataset_id": dataset_id,
->>>>>>> e7ac3bd7
-    }
-    headers = {
-        "Authorization": f"{BACKEND_AUTHENTICATION_SECRET}",
-    }
-    response = requests.post(url, json=data, headers=headers)
     response.raise_for_status()