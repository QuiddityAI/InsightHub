--- conflicted
+++ resolved
@@ -24,12 +24,6 @@
     get_global_question_context,
     get_item_by_id,
 )
-<<<<<<< HEAD
-from .data_backend_client import remove_items as remove_items_from_data_backend
-from .chatgpt_client import get_chatgpt_response_using_history
-
-=======
->>>>>>> e7ac3bd7
 
 BACKEND_AUTHENTICATION_SECRET = os.getenv("BACKEND_AUTHENTICATION_SECRET", "not_set")
 
@@ -897,20 +891,11 @@
         collection_items.delete()
 
     def remove_items(self, item_ids: list):
-<<<<<<< HEAD
-        remove_items_from_data_backend(self.id, item_ids)
-        for item_id in item_ids:
-            collection_items = CollectionItem.objects.filter(item_id=item_id)  # type: ignore
-            collection_items.delete()
-            logging.warning(f"Removed item {item_id} from dataset {self.id}")
-        
-=======
         remove_dataset_items_from_databases(self.id, item_ids)  # type: ignore
         for item_id in item_ids:
             collection_items = CollectionItem.objects.filter(item_id=item_id)  # type: ignore
             collection_items.delete()
             logging.warning(f"Removed item {item_id} from dataset {self.id}")  # type: ignore
->>>>>>> e7ac3bd7
 
     def delete_with_content(self):
         self.delete_content()
